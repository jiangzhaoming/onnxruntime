// Copyright (c) Microsoft Corporation. All rights reserved.
// Licensed under the MIT License.

import { TRACE_FUNC_BEGIN, TRACE_FUNC_END } from 'onnxruntime-common';

import { WebGpuBackend } from '../backend-webgpu';
import { LOG_DEBUG } from '../log';

import { createShaderHelper } from './ops/common';
import { Artifact, GpuData, ProgramInfo } from './types';

/**
 * ProgramManager is the main class behind running computations
 * It builds ProgramInfo's into Artifacts
 * It compiles given ProgramInfo's into WebGL Prorams (cached as Artifacts)
 * Uses the artifact to run the computation by calling Draw on
 * the WebGL drawing buffer
 * ProgramManager automatically maps (binds) input variables to their
 * corresponding Location's in the binary program
 */
export class ProgramManager {
  repo: Map<unknown, Artifact>; // this should be per-session object
  attributesBound: boolean;

  constructor(private backend: WebGpuBackend) {
    this.repo = new Map();
    this.attributesBound = false;
  }
  getArtifact(key: unknown): Artifact | undefined {
    return this.repo.get(key);
  }
  setArtifact(key: unknown, artifact: Artifact): void {
    this.repo.set(key, artifact);
  }
  run(
    buildArtifact: Artifact,
    inputs: GpuData[],
    outputs: GpuData[],
    dispatchGroup: [number, number, number],
    uniformBufferBinding: GPUBindingResource | undefined,
  ): void {
    TRACE_FUNC_BEGIN(buildArtifact.programInfo.name);
    const device = this.backend.device;
    const computePassEncoder = this.backend.getComputePassEncoder();
    this.backend.writeTimestamp(this.backend.pendingDispatchNumber * 2);
    const entries = [];
    for (const input of inputs) {
      entries.push({ binding: entries.length, resource: { buffer: input.buffer } });
    }
    for (const output of outputs) {
      entries.push({ binding: entries.length, resource: { buffer: output.buffer } });
    }
    if (uniformBufferBinding) {
      entries.push({ binding: entries.length, resource: uniformBufferBinding });
    }
    const bindGroup = device.createBindGroup({
      layout: buildArtifact.computePipeline.getBindGroupLayout(0),
      entries,
      label: buildArtifact.programInfo.name,
    });

    if (this.backend.sessionStatus === 'capturing') {
      const commandInfo = {
        kernelId: this.backend.currentKernelId!,
        computePipeline: buildArtifact.computePipeline,
        bindGroup,
        dispatchGroup,
      };
      const sessionCommandList = this.backend.capturedCommandList.get(this.backend.currentSessionId!);
      sessionCommandList!.push(commandInfo);
    }

    computePassEncoder.setPipeline(buildArtifact.computePipeline);
    computePassEncoder.setBindGroup(0, bindGroup);
    computePassEncoder.dispatchWorkgroups(...dispatchGroup);
    this.backend.writeTimestamp(this.backend.pendingDispatchNumber * 2 + 1);
    this.backend.pendingDispatchNumber++;

    if (
      this.backend.pendingDispatchNumber >= this.backend.maxDispatchNumber ||
      this.backend.queryType === 'at-passes'
    ) {
      this.backend.endComputePass();
    }
    if (this.backend.pendingDispatchNumber >= this.backend.maxDispatchNumber) {
      this.backend.flush();
    }
    TRACE_FUNC_END(buildArtifact.programInfo.name);
  }
  dispose(): void {
    // this.repo.forEach(a => this.glContext.deleteProgram(a.program));
  }
  build(programInfo: ProgramInfo, normalizedDispatchGroupSize: [number, number, number]): Artifact {
    TRACE_FUNC_BEGIN(programInfo.name);
    const device = this.backend.device;
<<<<<<< HEAD
    const extensions: string[] = [];
    if (device.features.has('shader-f16')) {
      extensions.push('enable f16;');
    }
    if (device.features.has('chromium-experimental-subgroups')) {
      extensions.push('enable chromium_experimental_subgroups;');
    }
=======
    const enableDirectives: string[] = [];

    // Enable WGSL extensions based on available WebGPU features
    const extensionsInfo: Array<{ feature: GPUFeatureName; extension: string }> = [
      { feature: 'shader-f16', extension: 'f16' },
      { feature: 'subgroups' as GPUFeatureName, extension: 'subgroups' },
      { feature: 'subgroups-f16' as GPUFeatureName, extension: 'subgroups_f16' },
    ];
    extensionsInfo.forEach((info) => {
      if (device.features.has(info.feature)) {
        enableDirectives.push(`enable ${info.extension};`);
      }
    });

>>>>>>> b14b4ec7
    const shaderHelper = createShaderHelper(normalizedDispatchGroupSize, this.backend.device.limits);
    const userCode = programInfo.getShaderSource(shaderHelper);
    const code = `${enableDirectives.join('\n')}\n${shaderHelper.additionalImplementations}\n${userCode}`;
    const shaderModule = device.createShaderModule({ code, label: programInfo.name });
    LOG_DEBUG('verbose', () => `[WebGPU] ${programInfo.name} shader code: ${code}`);

    const computePipeline = device.createComputePipeline({
      compute: { module: shaderModule, entryPoint: 'main' },
      layout: 'auto',
      label: programInfo.name,
    });

    TRACE_FUNC_END(programInfo.name);
    return { programInfo, computePipeline, uniformVariablesInfo: shaderHelper.variablesInfo };
  }

  normalizeDispatchGroupSize(
    dispatchGroup: ReturnType<ProgramInfo['getRunData']>['dispatchGroup'],
  ): [number, number, number] {
    const x = typeof dispatchGroup === 'number' ? dispatchGroup : dispatchGroup.x;
    const y = typeof dispatchGroup === 'number' ? 1 : dispatchGroup.y || 1;
    const z = typeof dispatchGroup === 'number' ? 1 : dispatchGroup.z || 1;
    const limitPerDimension = this.backend.device.limits.maxComputeWorkgroupsPerDimension;
    if (x <= limitPerDimension && y <= limitPerDimension && z <= limitPerDimension) {
      return [x, y, z];
    }
    const size = x * y * z;
    let dispatchAverage = Math.ceil(Math.sqrt(size));
    if (dispatchAverage > limitPerDimension) {
      dispatchAverage = Math.ceil(Math.cbrt(size));
      if (dispatchAverage > limitPerDimension) {
        throw new Error('Total dispatch size exceeds WebGPU maximum.');
      }
      return [dispatchAverage, dispatchAverage, dispatchAverage];
    } else {
      return [dispatchAverage, dispatchAverage, 1];
    }
  }
}<|MERGE_RESOLUTION|>--- conflicted
+++ resolved
@@ -93,15 +93,6 @@
   build(programInfo: ProgramInfo, normalizedDispatchGroupSize: [number, number, number]): Artifact {
     TRACE_FUNC_BEGIN(programInfo.name);
     const device = this.backend.device;
-<<<<<<< HEAD
-    const extensions: string[] = [];
-    if (device.features.has('shader-f16')) {
-      extensions.push('enable f16;');
-    }
-    if (device.features.has('chromium-experimental-subgroups')) {
-      extensions.push('enable chromium_experimental_subgroups;');
-    }
-=======
     const enableDirectives: string[] = [];
 
     // Enable WGSL extensions based on available WebGPU features
@@ -116,7 +107,6 @@
       }
     });
 
->>>>>>> b14b4ec7
     const shaderHelper = createShaderHelper(normalizedDispatchGroupSize, this.backend.device.limits);
     const userCode = programInfo.getShaderSource(shaderHelper);
     const code = `${enableDirectives.join('\n')}\n${shaderHelper.additionalImplementations}\n${userCode}`;
