--- conflicted
+++ resolved
@@ -1,7 +1,6 @@
 // Copyright (c) Microsoft Corporation. All rights reserved.
 // Licensed under the MIT License.
 
-<<<<<<< HEAD
 // import {DataType} from '../../../wasm-common';
 import {LOG} from '../../log';
 import {TensorView} from '../../tensor-view';
@@ -16,14 +15,6 @@
 
 import {createNaiveMatmulProgramInfo} from './matmul-shaders'
 import {templatedMatMulDriver} from './matmul-template'
-=======
-import { TensorView } from '../../tensor-view';
-import { BroadcastUtil, ShapeUtil } from '../../util';
-import { ComputeContext } from '../types';
-
-import { createNaiveMatmulProgramInfo } from './matmul-shaders';
-import { createMatmulProgramInfo } from './3rd-party/matmul_packed_webgpu';
->>>>>>> b14b4ec7
 
 const validateInputs = (inputs: readonly TensorView[]): void => {
   if (!inputs || inputs.length !== 2) {
